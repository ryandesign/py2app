--- conflicted
+++ resolved
@@ -1,12 +1,9 @@
-<<<<<<< HEAD
-from modulegraph.modulegraph import MissingModule
-=======
 import sys
 
->>>>>>> b8d709dd
+import sys
 def check(cmd, mf):
     m = mf.findNode('PyQt5')
-    if m and not isinstance(m, MissingModule):
+    if m:
         try:
             # PyQt5 with sipconfig module, handled
             # by sip recipe
